--- conflicted
+++ resolved
@@ -306,13 +306,8 @@
     elif what_config == "update":
         version = check_git_version(script_dir).strip()
         data["icon"] = "mdi:update"
-<<<<<<< HEAD
         data["name"] = "RPi MQTT Monitor"
-        data["title"] = "RPi MQTT Monitor v" + version
-=======
-        data["name"] = "RPi MQTT Monitor Update"
         data["title"] = "Version"
->>>>>>> 4e51c398
         data["state_topic"] = config.mqtt_topic_prefix + "/" + hostname + "/" + "git_update"
         data["value_template"] = "{{ {'installed_version': value_json.installed_ver, 'latest_version': value_json.new_ver } | to_json }}"
         data["device_class"] = "firmware"
