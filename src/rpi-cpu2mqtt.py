--- conflicted
+++ resolved
@@ -127,13 +127,8 @@
 def get_os():
     full_cmd = 'cat /etc/os-release | grep -i pretty_name'
     pretty_name = subprocess.Popen(full_cmd, shell=True, stdout=subprocess.PIPE, stderr=subprocess.PIPE).communicate()[0].decode("utf-8")
-<<<<<<< HEAD
-    pretty_name = pretty_name.split('=')[1].replace('"', '')
-
-=======
     pretty_name = pretty_name.split('=')[1].replace('"', '').replace('\n', '')
-    
->>>>>>> 392c5f99
+
     return(pretty_name)
 
 
